--- conflicted
+++ resolved
@@ -1,10 +1,6 @@
-<<<<<<< HEAD
-# Automatic Control Knowledge Methodnet
-=======
 # Methodnet – A Formalized Representation of Control Theoretic Methods
 
 Former name of the project: "Automatic Control Knowledge Based Assistance System (ACKBAS)"
->>>>>>> 6d7e4b60
 
 ## General Information
 
@@ -12,12 +8,9 @@
 
 The user interface is implemented as an django web application.
 
-<<<<<<< HEAD
 While code and interface are written in English, the contents of the method net are currently authored in German.
 
 
-=======
->>>>>>> 6d7e4b60
 Disclaimer: This software is still in early stage of development and not yet officially released.
 
 ## Screenshot
@@ -25,22 +18,13 @@
 
 ## Development
 
-<<<<<<< HEAD
-- uses NPM for management of Javascript libraries
-- Webpack builds bundle that is finally served as `/static/ackbas_core/main.js`
-- Run `npm run build` after changing `ackbas_core/js/index.js`
-- Alternatively, run `npm run watch` to start Webpack in watch mode. The typescript source will then automatically be recompiled when it changes.
-=======
 - We use *NPM* for management of Javascript libraries.
 - Install all dependencies (specified in `package.json`): `npm install` (in the main directory)
   - → This creates a directory `node_modules` which is comparable to the virtual env directory in python
-- We use *webpack* to build a bundle (single file with own code and all dependencies) that is finally served as `/static/ackbas_core/main.js`.
+- We use *esbuild* to build a bundle (single file with own code and all dependencies) that is finally served as `/static/ackbas_core/main.js`.
 - Own code lives in `ackbas_core/ts/index.ts` (typescript which will be compiled to JS during build).
-- Build : run `npx webpack` after changing `ackbas_core/ts/index.ts`.
-- `npm run build` does the same, due to the definitions in `package.json`.
-- Also useful: `npm run start:dev` (start npm development server).
+- Build : run `npm run build` after changing `ackbas_core/ts/index.ts`.
 
 ## Further relevant docs
 
-- https://json-schema.org/understanding-json-schema/
->>>>>>> 6d7e4b60
+- https://json-schema.org/understanding-json-schema/